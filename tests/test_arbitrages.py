<<<<<<< HEAD
from typing import List

from mev_inspect.arbitrages import get_arbitrages, _get_all_routes
from mev_inspect.schemas.swaps import Swap
from mev_inspect.swaps import (
=======
from mev_inspect.arbitrages import get_arbitrages
from mev_inspect.classifiers.specs.uniswap import (
>>>>>>> f523935a
    UNISWAP_V2_PAIR_ABI_NAME,
    UNISWAP_V3_POOL_ABI_NAME,
)
from mev_inspect.schemas.swaps import Swap


def test_two_pool_arbitrage(get_transaction_hashes, get_addresses):
    block_number = 123
    [transaction_hash] = get_transaction_hashes(1)

    [
        account_address,
        first_pool_address,
        second_pool_address,
        unrelated_pool_address,
        first_token_address,
        second_token_address,
        third_token_address,
    ] = get_addresses(7)

    first_token_in_amount = 10
    first_token_out_amount = 11
    second_token_amount = 15

    arb_swaps = [
        Swap(
            abi_name=UNISWAP_V2_PAIR_ABI_NAME,
            transaction_hash=transaction_hash,
            block_number=block_number,
            trace_address=[0],
            pool_address=first_pool_address,
            from_address=account_address,
            to_address=second_pool_address,
            token_in_address=first_token_address,
            token_in_amount=first_token_in_amount,
            token_out_address=second_token_address,
            token_out_amount=second_token_amount,
        ),
        Swap(
            abi_name=UNISWAP_V3_POOL_ABI_NAME,
            transaction_hash=transaction_hash,
            block_number=block_number,
            trace_address=[1],
            pool_address=second_pool_address,
            from_address=first_pool_address,
            to_address=account_address,
            token_in_address=second_token_address,
            token_in_amount=second_token_amount,
            token_out_address=first_token_address,
            token_out_amount=first_token_out_amount,
        ),
    ]

    unrelated_swap = Swap(
        abi_name=UNISWAP_V3_POOL_ABI_NAME,
        transaction_hash=transaction_hash,
        block_number=block_number,
        trace_address=[2, 0],
        pool_address=unrelated_pool_address,
        from_address=account_address,
        to_address=account_address,
        token_in_address=second_token_address,
        token_in_amount=first_token_in_amount,
        token_out_address=third_token_address,
        token_out_amount=first_token_out_amount,
    )

    swaps = [
        unrelated_swap,
        *arb_swaps,
    ]

    arbitrages = get_arbitrages(swaps)

    assert len(arbitrages) == 1

    arbitrage = arbitrages[0]

    assert arbitrage.swaps == arb_swaps
    assert arbitrage.account_address == account_address
    assert arbitrage.profit_token_address == first_token_address
    assert arbitrage.start_amount == first_token_in_amount
    assert arbitrage.end_amount == first_token_out_amount
    assert arbitrage.profit_amount == first_token_out_amount - first_token_in_amount


def test_three_pool_arbitrage(get_transaction_hashes, get_addresses):
    block_number = 123
    [transaction_hash] = get_transaction_hashes(1)

    [
        account_address,
        first_pool_address,
        second_pool_address,
        third_pool_address,
        first_token_address,
        second_token_address,
        third_token_address,
    ] = get_addresses(7)

    first_token_in_amount = 10
    first_token_out_amount = 11
    second_token_amount = 15
    third_token_amount = 40

    swaps = [
        Swap(
            abi_name=UNISWAP_V2_PAIR_ABI_NAME,
            transaction_hash=transaction_hash,
            block_number=block_number,
            trace_address=[0],
            pool_address=first_pool_address,
            from_address=account_address,
            to_address=second_pool_address,
            token_in_address=first_token_address,
            token_in_amount=first_token_in_amount,
            token_out_address=second_token_address,
            token_out_amount=second_token_amount,
        ),
        Swap(
            abi_name=UNISWAP_V3_POOL_ABI_NAME,
            transaction_hash=transaction_hash,
            block_number=block_number,
            trace_address=[1],
            pool_address=second_pool_address,
            from_address=first_pool_address,
            to_address=third_pool_address,
            token_in_address=second_token_address,
            token_in_amount=second_token_amount,
            token_out_address=third_token_address,
            token_out_amount=third_token_amount,
        ),
        Swap(
            abi_name=UNISWAP_V3_POOL_ABI_NAME,
            transaction_hash=transaction_hash,
            block_number=block_number,
            trace_address=[2],
            pool_address=third_pool_address,
            from_address=second_pool_address,
            to_address=account_address,
            token_in_address=third_token_address,
            token_in_amount=third_token_amount,
            token_out_address=first_token_address,
            token_out_amount=first_token_out_amount,
        ),
    ]

    arbitrages = get_arbitrages(swaps)

    assert len(arbitrages) == 1

    arbitrage = arbitrages[0]

    assert arbitrage.swaps == swaps
    assert arbitrage.account_address == account_address
    assert arbitrage.profit_token_address == first_token_address
    assert arbitrage.start_amount == first_token_in_amount
    assert arbitrage.end_amount == first_token_out_amount
    assert arbitrage.profit_amount == first_token_out_amount - first_token_in_amount


def test_get_all_routes():
    # A -> B, B -> A
    start_swap = create_generic_swap("0xa", "0xb")
    end_swap = create_generic_swap("0xb", "0xa")
    routes = _get_all_routes(start_swap, end_swap, [])
    assert len(routes) == 1

    # A->B, B->C, C->A
    start_swap = create_generic_swap("0xa", "0xb")
    other_swaps = [create_generic_swap("0xb", "0xc")]
    end_swap = create_generic_swap("0xc", "0xa")
    routes = _get_all_routes(start_swap, end_swap, other_swaps)
    assert len(routes) == 1

    # A->B, B->C, C->A + A->D
    other_swaps.append(create_generic_swap("0xa", "0xd"))
    routes = _get_all_routes(start_swap, end_swap, other_swaps)
    assert len(routes) == 1

    # A->B, B->C, C->A + A->D B->E
    other_swaps.append(create_generic_swap("0xb", "0xe"))
    routes = _get_all_routes(start_swap, end_swap, other_swaps)
    assert len(routes) == 1

    # A->B, B->A, B->C, C->A
    other_swaps = [create_generic_swap("0xb", "0xa"), create_generic_swap("0xb", "0xc")]
    routes = _get_all_routes(start_swap, end_swap, other_swaps)
    assert len(routes) == 1
    expect_simple_route = [["0xa", "0xb"], ["0xb", "0xc"], ["0xc", "0xa"]]
    assert len(routes[0]) == len(expect_simple_route)
    for i in range(len(expect_simple_route)):
        assert expect_simple_route[i][0] == routes[0][i].token_in_address
        assert expect_simple_route[i][1] == routes[0][i].token_out_address

    # A->B, B->C, C->D, D->A, B->D
    end_swap = create_generic_swap("0xd", "0xa")
    other_swaps = [
        create_generic_swap("0xb", "0xc"),
        create_generic_swap("0xc", "0xd"),
        create_generic_swap("0xb", "0xd"),
    ]
    routes = _get_all_routes(start_swap, end_swap, other_swaps)
    assert len(routes) == 2


def create_generic_swap(
    tok_a: str = "0xa",
    tok_b: str = "0xb",
    amount_a_in: int = 1,
    amount_b_out: int = 1,
    trace_address: List[int] = [],
):
    return Swap(
        abi_name=UNISWAP_V3_POOL_ABI_NAME,
        transaction_hash="0xfake",
        block_number=0,
        trace_address=trace_address,
        pool_address="0xfake",
        from_address="0xfake",
        to_address="0xfake",
        token_in_address=tok_a,
        token_in_amount=amount_a_in,
        token_out_address=tok_b,
        token_out_amount=amount_b_out,
    )<|MERGE_RESOLUTION|>--- conflicted
+++ resolved
@@ -1,17 +1,11 @@
-<<<<<<< HEAD
 from typing import List
 
 from mev_inspect.arbitrages import get_arbitrages, _get_all_routes
 from mev_inspect.schemas.swaps import Swap
-from mev_inspect.swaps import (
-=======
-from mev_inspect.arbitrages import get_arbitrages
 from mev_inspect.classifiers.specs.uniswap import (
->>>>>>> f523935a
     UNISWAP_V2_PAIR_ABI_NAME,
     UNISWAP_V3_POOL_ABI_NAME,
 )
-from mev_inspect.schemas.swaps import Swap
 
 
 def test_two_pool_arbitrage(get_transaction_hashes, get_addresses):
