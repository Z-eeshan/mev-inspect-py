import logging
from typing import List, Optional

from sqlalchemy import orm
from web3 import Web3

from mev_inspect.arbitrages import get_arbitrages
from mev_inspect.block import create_from_block_number
from mev_inspect.classifiers.trace import TraceClassifier
from mev_inspect.crud.arbitrages import delete_arbitrages_for_blocks, write_arbitrages
from mev_inspect.crud.blocks import delete_blocks, write_block
from mev_inspect.crud.liquidations import (
    delete_liquidations_for_blocks,
    write_liquidations,
)
from mev_inspect.crud.miner_payments import (
    delete_miner_payments_for_blocks,
    write_miner_payments,
)
from mev_inspect.crud.nft_trades import delete_nft_trades_for_block, write_nft_trades
from mev_inspect.crud.punks import (
    delete_punk_bid_acceptances_for_blocks,
    delete_punk_bids_for_blocks,
    delete_punk_snipes_for_blocks,
    write_punk_bid_acceptances,
    write_punk_bids,
    write_punk_snipes,
)
from mev_inspect.crud.sandwiches import delete_sandwiches_for_blocks, write_sandwiches
from mev_inspect.crud.swaps import delete_swaps_for_blocks, write_swaps
from mev_inspect.crud.traces import (
    delete_classified_traces_for_blocks,
    write_classified_traces,
)
from mev_inspect.crud.transfers import delete_transfers_for_blocks, write_transfers
from mev_inspect.liquidations import get_liquidations
from mev_inspect.miner_payments import get_miner_payments
from mev_inspect.nft_trades import get_nft_trades
from mev_inspect.punks import get_punk_bid_acceptances, get_punk_bids, get_punk_snipes
from mev_inspect.sandwiches import get_sandwiches
from mev_inspect.schemas.arbitrages import Arbitrage
from mev_inspect.schemas.blocks import Block
from mev_inspect.schemas.liquidations import Liquidation
from mev_inspect.schemas.miner_payments import MinerPayment
from mev_inspect.schemas.punk_accept_bid import PunkBidAcceptance
from mev_inspect.schemas.punk_bid import PunkBid
from mev_inspect.schemas.punk_snipe import PunkSnipe
from mev_inspect.schemas.sandwiches import Sandwich
from mev_inspect.schemas.swaps import Swap
from mev_inspect.schemas.traces import ClassifiedTrace
from mev_inspect.schemas.transfers import Transfer
from mev_inspect.swaps import get_swaps
from mev_inspect.transfers import get_transfers

logger = logging.getLogger(__name__)


async def inspect_block(
    inspect_db_session: orm.Session,
    base_provider,
    w3: Web3,
    trace_classifier: TraceClassifier,
    block_number: int,
    trace_db_session: Optional[orm.Session],
    should_write_classified_traces: bool = True,
):
    await inspect_many_blocks(
        inspect_db_session,
        base_provider,
        w3,
        trace_classifier,
        block_number,
        block_number + 1,
        trace_db_session,
        should_write_classified_traces,
    )


async def inspect_many_blocks(
    inspect_db_session: orm.Session,
    base_provider,
    w3: Web3,
    trace_classifier: TraceClassifier,
    after_block_number: int,
    before_block_number: int,
    trace_db_session: Optional[orm.Session],
    should_write_classified_traces: bool = True,
):
    all_blocks: List[Block] = []
    all_classified_traces: List[ClassifiedTrace] = []
    all_transfers: List[Transfer] = []
    all_swaps: List[Swap] = []
    all_arbitrages: List[Arbitrage] = []
    all_liqudations: List[Liquidation] = []
    all_sandwiches: List[Sandwich] = []

    all_punk_bids: List[PunkBid] = []
    all_punk_bid_acceptances: List[PunkBidAcceptance] = []
    all_punk_snipes: List[PunkSnipe] = []

    all_miner_payments: List[MinerPayment] = []

    for block_number in range(after_block_number, before_block_number):
        block = await create_from_block_number(
            base_provider,
            w3,
            block_number,
            trace_db_session,
        )

        logger.info(f"Block: {block_number} -- Total traces: {len(block.traces)}")

        total_transactions = len(
            set(
                t.transaction_hash
                for t in block.traces
                if t.transaction_hash is not None
            )
        )
        logger.info(
            f"Block: {block_number} -- Total transactions: {total_transactions}"
        )

        classified_traces = trace_classifier.classify(block.traces)
        logger.info(
            f"Block: {block_number} -- Returned {len(classified_traces)} classified traces"
        )

        transfers = get_transfers(classified_traces)
        logger.info(f"Block: {block_number} -- Found {len(transfers)} transfers")

        swaps = get_swaps(classified_traces)
        logger.info(f"Block: {block_number} -- Found {len(swaps)} swaps")

        arbitrages = get_arbitrages(swaps)
        logger.info(f"Block: {block_number} -- Found {len(arbitrages)} arbitrages")

        liquidations = get_liquidations(classified_traces)
        logger.info(f"Block: {block_number} -- Found {len(liquidations)} liquidations")

        sandwiches = get_sandwiches(swaps)
        logger.info(f"Block: {block_number} -- Found {len(sandwiches)} sandwiches")

        punk_bids = get_punk_bids(classified_traces)
        punk_bid_acceptances = get_punk_bid_acceptances(classified_traces)
        punk_snipes = get_punk_snipes(punk_bids, punk_bid_acceptances)
        logger.info(f"Block: {block_number} -- Found {len(punk_snipes)} punk snipes")

        miner_payments = get_miner_payments(
            block.miner, block.base_fee_per_gas, classified_traces, block.receipts
        )

        all_blocks.append(block)
        all_classified_traces.extend(classified_traces)
        all_transfers.extend(transfers)
        all_swaps.extend(swaps)
        all_arbitrages.extend(arbitrages)
        all_liqudations.extend(liquidations)
        all_sandwiches.extend(sandwiches)

        all_punk_bids.extend(punk_bids)
        all_punk_bid_acceptances.extend(punk_bid_acceptances)
        all_punk_snipes.extend(punk_snipes)

        all_miner_payments.extend(miner_payments)

    delete_blocks(inspect_db_session, after_block_number, before_block_number)
    write_block(inspect_db_session, block)

    if should_write_classified_traces:
        delete_classified_traces_for_blocks(
            inspect_db_session, after_block_number, before_block_number
        )
        write_classified_traces(inspect_db_session, classified_traces)

    delete_transfers_for_blocks(
        inspect_db_session, after_block_number, before_block_number
    )
    write_transfers(inspect_db_session, transfers)

    delete_swaps_for_blocks(inspect_db_session, after_block_number, before_block_number)
    write_swaps(inspect_db_session, swaps)

    delete_arbitrages_for_blocks(
        inspect_db_session, after_block_number, before_block_number
    )
    write_arbitrages(inspect_db_session, arbitrages)

    delete_liquidations_for_blocks(
        inspect_db_session, after_block_number, before_block_number
    )
    write_liquidations(inspect_db_session, liquidations)

    delete_sandwiches_for_blocks(
        inspect_db_session, after_block_number, before_block_number
    )
    write_sandwiches(inspect_db_session, sandwiches)

    delete_punk_bids_for_blocks(
        inspect_db_session, after_block_number, before_block_number
    )
    write_punk_bids(inspect_db_session, punk_bids)

    delete_punk_bid_acceptances_for_blocks(
        inspect_db_session, after_block_number, before_block_number
    )
    write_punk_bid_acceptances(inspect_db_session, punk_bid_acceptances)

    delete_punk_snipes_for_blocks(
        inspect_db_session, after_block_number, before_block_number
    )
    write_punk_snipes(inspect_db_session, punk_snipes)

<<<<<<< HEAD
    nft_trades = get_nft_trades(classified_traces)
    logger.info(f"Block: {block_number} -- Found {len(nft_trades)} nft trades")

    delete_nft_trades_for_block(inspect_db_session, block_number)
    write_nft_trades(inspect_db_session, nft_trades)

    miner_payments = get_miner_payments(
        block.miner, block.base_fee_per_gas, classified_traces, block.receipts
=======
    delete_miner_payments_for_blocks(
        inspect_db_session, after_block_number, before_block_number
>>>>>>> 2982ff70
    )
    write_miner_payments(inspect_db_session, miner_payments)<|MERGE_RESOLUTION|>--- conflicted
+++ resolved
@@ -17,7 +17,7 @@
     delete_miner_payments_for_blocks,
     write_miner_payments,
 )
-from mev_inspect.crud.nft_trades import delete_nft_trades_for_block, write_nft_trades
+from mev_inspect.crud.nft_trades import delete_nft_trades_for_blocks, write_nft_trades
 from mev_inspect.crud.punks import (
     delete_punk_bid_acceptances_for_blocks,
     delete_punk_bids_for_blocks,
@@ -42,6 +42,7 @@
 from mev_inspect.schemas.blocks import Block
 from mev_inspect.schemas.liquidations import Liquidation
 from mev_inspect.schemas.miner_payments import MinerPayment
+from mev_inspect.schemas.nft_trades import NftTrade
 from mev_inspect.schemas.punk_accept_bid import PunkBidAcceptance
 from mev_inspect.schemas.punk_bid import PunkBid
 from mev_inspect.schemas.punk_snipe import PunkSnipe
@@ -100,6 +101,8 @@
 
     all_miner_payments: List[MinerPayment] = []
 
+    all_nft_trades: List[NftTrade] = []
+
     for block_number in range(after_block_number, before_block_number):
         block = await create_from_block_number(
             base_provider,
@@ -145,6 +148,9 @@
         punk_bid_acceptances = get_punk_bid_acceptances(classified_traces)
         punk_snipes = get_punk_snipes(punk_bids, punk_bid_acceptances)
         logger.info(f"Block: {block_number} -- Found {len(punk_snipes)} punk snipes")
+
+        nft_trades = get_nft_trades(classified_traces)
+        logger.info(f"Block: {block_number} -- Found {len(nft_trades)} nft trades")
 
         miner_payments = get_miner_payments(
             block.miner, block.base_fee_per_gas, classified_traces, block.receipts
@@ -162,6 +168,8 @@
         all_punk_bid_acceptances.extend(punk_bid_acceptances)
         all_punk_snipes.extend(punk_snipes)
 
+        all_nft_trades.extend(nft_trades)
+
         all_miner_payments.extend(miner_payments)
 
     delete_blocks(inspect_db_session, after_block_number, before_block_number)
@@ -211,18 +219,12 @@
     )
     write_punk_snipes(inspect_db_session, punk_snipes)
 
-<<<<<<< HEAD
-    nft_trades = get_nft_trades(classified_traces)
-    logger.info(f"Block: {block_number} -- Found {len(nft_trades)} nft trades")
-
-    delete_nft_trades_for_block(inspect_db_session, block_number)
+    delete_nft_trades_for_blocks(
+        inspect_db_session, after_block_number, before_block_number
+    )
     write_nft_trades(inspect_db_session, nft_trades)
 
-    miner_payments = get_miner_payments(
-        block.miner, block.base_fee_per_gas, classified_traces, block.receipts
-=======
     delete_miner_payments_for_blocks(
         inspect_db_session, after_block_number, before_block_number
->>>>>>> 2982ff70
     )
     write_miner_payments(inspect_db_session, miner_payments)