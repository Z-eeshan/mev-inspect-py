import logging
from typing import Optional

from sqlalchemy import orm
from web3 import Web3

from mev_inspect.arbitrages import get_arbitrages
from mev_inspect.block import create_from_block_number
from mev_inspect.classifiers.trace import TraceClassifier
from mev_inspect.crud.arbitrages import (
    delete_arbitrages_for_block,
    write_arbitrages,
)

<<<<<<< HEAD
from mev_inspect.crud.punks import delete_punk_snipes_for_block, write_punk_snipes

=======
from mev_inspect.crud.punks import (
    delete_punk_snipes_for_block,
    write_punk_snipes,
    delete_punk_bids_for_block,
    write_punk_bids,
)
>>>>>>> 34dc54ee
from mev_inspect.crud.blocks import (
    delete_block,
    write_block,
)
from mev_inspect.crud.traces import (
    delete_classified_traces_for_block,
    write_classified_traces,
)
from mev_inspect.crud.miner_payments import (
    delete_miner_payments_for_block,
    write_miner_payments,
)

from mev_inspect.crud.swaps import delete_swaps_for_block, write_swaps
from mev_inspect.crud.transfers import delete_transfers_for_block, write_transfers
from mev_inspect.crud.liquidations import (
    delete_liquidations_for_block,
    write_liquidations,
)
from mev_inspect.miner_payments import get_miner_payments
from mev_inspect.punks import get_punk_bid_acceptances, get_punk_bids, get_punk_snipes
from mev_inspect.swaps import get_swaps
from mev_inspect.transfers import get_transfers
from mev_inspect.liquidations import get_liquidations


logger = logging.getLogger(__name__)


async def inspect_block(
    inspect_db_session: orm.Session,
    base_provider,
    w3: Web3,
    trace_classifier: TraceClassifier,
    block_number: int,
    trace_db_session: Optional[orm.Session],
    should_write_classified_traces: bool = True,
):
    block = await create_from_block_number(
        base_provider,
        w3,
        block_number,
        trace_db_session,
    )

    logger.info(f"Block: {block_number} -- Total traces: {len(block.traces)}")

    delete_block(inspect_db_session, block_number)
    write_block(inspect_db_session, block)

    total_transactions = len(
        set(t.transaction_hash for t in block.traces if t.transaction_hash is not None)
    )
    logger.info(f"Block: {block_number} -- Total transactions: {total_transactions}")

    classified_traces = trace_classifier.classify(block.traces)
    logger.info(
        f"Block: {block_number} -- Returned {len(classified_traces)} classified traces"
    )

    if should_write_classified_traces:
        delete_classified_traces_for_block(inspect_db_session, block_number)
        write_classified_traces(inspect_db_session, classified_traces)

    transfers = get_transfers(classified_traces)
    logger.info(f"Block: {block_number} -- Found {len(transfers)} transfers")

    delete_transfers_for_block(inspect_db_session, block_number)
    write_transfers(inspect_db_session, transfers)

    swaps = get_swaps(classified_traces)
    logger.info(f"Block: {block_number} -- Found {len(swaps)} swaps")

    delete_swaps_for_block(inspect_db_session, block_number)
    write_swaps(inspect_db_session, swaps)

    arbitrages = get_arbitrages(swaps)
    logger.info(f"Block: {block_number} -- Found {len(arbitrages)} arbitrages")

    delete_arbitrages_for_block(inspect_db_session, block_number)
    write_arbitrages(inspect_db_session, arbitrages)

    liquidations = get_liquidations(classified_traces)
    logger.info(f"Block: {block_number} -- Found {len(liquidations)} liquidations")

    delete_liquidations_for_block(inspect_db_session, block_number)
    write_liquidations(inspect_db_session, liquidations)

    punk_bids = get_punk_bids(classified_traces)
    delete_punk_bids_for_block(inspect_db_session, block_number)
    write_punk_bids(inspect_db_session, punk_bids)

    punk_bid_acceptances = get_punk_bid_acceptances(classified_traces)

    punk_snipes = get_punk_snipes(punk_bids, punk_bid_acceptances)
    logger.info(f"Block: {block_number} -- Found {len(punk_snipes)} punk snipes")

    delete_punk_snipes_for_block(inspect_db_session, block_number)
    write_punk_snipes(inspect_db_session, punk_snipes)

    miner_payments = get_miner_payments(
        block.miner, block.base_fee_per_gas, classified_traces, block.receipts
    )

    delete_miner_payments_for_block(inspect_db_session, block_number)
    write_miner_payments(inspect_db_session, miner_payments)<|MERGE_RESOLUTION|>--- conflicted
+++ resolved
@@ -12,17 +12,12 @@
     write_arbitrages,
 )
 
-<<<<<<< HEAD
-from mev_inspect.crud.punks import delete_punk_snipes_for_block, write_punk_snipes
-
-=======
 from mev_inspect.crud.punks import (
     delete_punk_snipes_for_block,
     write_punk_snipes,
     delete_punk_bids_for_block,
     write_punk_bids,
 )
->>>>>>> 34dc54ee
 from mev_inspect.crud.blocks import (
     delete_block,
     write_block,
