--- conflicted
+++ resolved
@@ -1,9 +1,5 @@
-<<<<<<< HEAD
-import datetime
-=======
 from datetime import datetime
 
->>>>>>> 912239fc
 from mev_inspect.schemas.blocks import Block
 
 
@@ -26,11 +22,7 @@
         "INSERT INTO blocks (block_number, block_timestamp) VALUES (:block_number, :block_timestamp)",
         params={
             "block_number": block.block_number,
-<<<<<<< HEAD
-            "block_timestamp": datetime.datetime.fromtimestamp(block.block_timestamp),
-=======
             "block_timestamp": datetime.fromtimestamp(block.block_timestamp),
->>>>>>> 912239fc
         },
     )
     db_session.commit()