import asyncio
import logging
<<<<<<< HEAD
import os
import signal
=======
>>>>>>> f6719cdf
import sys
import os
from functools import wraps

import click

<<<<<<< HEAD
from mev_inspect.inspector import MEVInspector
=======
from mev_inspect.classifiers.trace import TraceClassifier
from mev_inspect.db import get_inspect_session, get_trace_session
from mev_inspect.inspect_block import inspect_block
from mev_inspect.provider import get_base_provider
from mev_inspect.block import create_from_block_number

from mev_inspect.retry import http_retry_with_backoff_request_middleware
>>>>>>> f6719cdf

RPC_URL_ENV = "RPC_URL"

logging.basicConfig(stream=sys.stdout, level=logging.INFO)
logger = logging.getLogger(__name__)


@click.group()
def cli():
    pass


def coro(f):
    @wraps(f)
    def wrapper(*args, **kwargs):
        loop = asyncio.get_event_loop()

        def cancel_task_callback():
            for task in asyncio.all_tasks():
                task.cancel()

        for sig in (signal.SIGINT, signal.SIGTERM):
            loop.add_signal_handler(sig, cancel_task_callback)
        try:
            loop.run_until_complete(f(*args, **kwargs))
        finally:
            loop.run_until_complete(loop.shutdown_asyncgens())

    return wrapper


@cli.command()
@click.argument("block_number", type=int)
@click.option("--rpc", default=lambda: os.environ.get(RPC_URL_ENV, ""))
@click.option("--cache/--no-cache", default=True)
@coro
async def inspect_block_command(block_number: int, rpc: str, cache: bool):
    inspector = MEVInspector(rpc=rpc, cache=cache)
    await inspector.inspect_single_block(block=block_number)


@cli.command()
@click.argument("block_number", type=int)
@click.option("--rpc", default=lambda: os.environ.get(RPC_URL_ENV, ""))
@coro
async def fetch_block_command(block_number: int, rpc: str):
    base_provider = get_base_provider(rpc)
    w3 = Web3(base_provider)
    trace_db_session = get_trace_session()

    block = await create_from_block_number(
        base_provider,
        w3,
        block_number,
        trace_db_session=trace_db_session,
    )

    print(block.json())


@cli.command()
@click.argument("after_block", type=int)
@click.argument("before_block", type=int)
@click.option("--rpc", default=lambda: os.environ.get(RPC_URL_ENV, ""))
@click.option("--cache/--no-cache", default=True)
@click.option(
    "--max-concurrency",
    type=int,
    help="maximum number of concurrent connections",
    default=5,
)
@click.option(
    "--request-timeout", type=int, help="timeout for requests to nodes", default=500
)
@coro
async def inspect_many_blocks_command(
    after_block: int,
    before_block: int,
    rpc: str,
    cache: bool,
    max_concurrency: int,
    request_timeout: int,
):
    inspector = MEVInspector(
        rpc=rpc,
        cache=cache,
        max_concurrency=max_concurrency,
        request_timeout=request_timeout,
    )
    await inspector.inspect_many_blocks(
        after_block=after_block, before_block=before_block
    )


def get_rpc_url() -> str:
    return os.environ["RPC_URL"]


if __name__ == "__main__":
    cli()<|MERGE_RESOLUTION|>--- conflicted
+++ resolved
@@ -1,32 +1,13 @@
 import asyncio
-import logging
-<<<<<<< HEAD
 import os
 import signal
-=======
->>>>>>> f6719cdf
-import sys
-import os
 from functools import wraps
 
 import click
 
-<<<<<<< HEAD
 from mev_inspect.inspector import MEVInspector
-=======
-from mev_inspect.classifiers.trace import TraceClassifier
-from mev_inspect.db import get_inspect_session, get_trace_session
-from mev_inspect.inspect_block import inspect_block
-from mev_inspect.provider import get_base_provider
-from mev_inspect.block import create_from_block_number
-
-from mev_inspect.retry import http_retry_with_backoff_request_middleware
->>>>>>> f6719cdf
 
 RPC_URL_ENV = "RPC_URL"
-
-logging.basicConfig(stream=sys.stdout, level=logging.INFO)
-logger = logging.getLogger(__name__)
 
 
 @click.group()
@@ -68,17 +49,8 @@
 @click.option("--rpc", default=lambda: os.environ.get(RPC_URL_ENV, ""))
 @coro
 async def fetch_block_command(block_number: int, rpc: str):
-    base_provider = get_base_provider(rpc)
-    w3 = Web3(base_provider)
-    trace_db_session = get_trace_session()
-
-    block = await create_from_block_number(
-        base_provider,
-        w3,
-        block_number,
-        trace_db_session=trace_db_session,
-    )
-
+    inspector = MEVInspector(rpc=rpc)
+    block = await inspector.create_from_block(block_number=block_number)
     print(block.json())
 
 
