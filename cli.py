import asyncio
import logging
import os
import sys
from functools import wraps

import click
from web3 import Web3
from web3.eth import AsyncEth

from mev_inspect.classifiers.trace import TraceClassifier
from mev_inspect.db import get_inspect_session, get_trace_session
from mev_inspect.inspect_block import inspect_block
from mev_inspect.provider import get_base_provider
<<<<<<< HEAD
from mev_inspect.retry import http_retry_with_backoff_request_middleware
=======
from mev_inspect.block import create_from_block_number

>>>>>>> 35215678

RPC_URL_ENV = "RPC_URL"

logging.basicConfig(stream=sys.stdout, level=logging.INFO)
logger = logging.getLogger(__name__)

semaphore: asyncio.Semaphore


@click.group()
def cli():
    pass


def coro(f):
    @wraps(f)
    def wrapper(*args, **kwargs):
        loop = asyncio.get_event_loop()
        try:
            loop.run_until_complete(f(*args, **kwargs))
        finally:
            loop.run_until_complete(loop.shutdown_asyncgens())
            loop.close()

    return wrapper


@cli.command()
@click.argument("block_number", type=int)
@click.option("--rpc", default=lambda: os.environ.get(RPC_URL_ENV, ""))
@click.option("--cache/--no-cache", default=True)
@coro
async def inspect_block_command(block_number: int, rpc: str, cache: bool):
    inspect_db_session = get_inspect_session()
    trace_db_session = get_trace_session()

    base_provider = get_base_provider(rpc)
    w3 = Web3(base_provider, modules={"eth": (AsyncEth,)}, middlewares=[])
    trace_classifier = TraceClassifier()

    if not cache:
        logger.info("Skipping cache")

    await inspect_block(
        inspect_db_session,
        base_provider,
        w3,
        trace_classifier,
        block_number,
        trace_db_session=trace_db_session,
    )


@cli.command()
@click.argument("block_number", type=int)
@click.option("--rpc", default=lambda: os.environ.get(RPC_URL_ENV, ""))
def fetch_block_command(block_number: int, rpc: str):
    base_provider = get_base_provider(rpc)
    w3 = Web3(base_provider)
    trace_db_session = get_trace_session()

    block = create_from_block_number(
        base_provider,
        w3,
        block_number,
        trace_db_session=trace_db_session,
    )

    print(block.json())


@cli.command()
@click.argument("after_block", type=int)
@click.argument("before_block", type=int)
@click.option("--rpc", default=lambda: os.environ.get(RPC_URL_ENV, ""))
@click.option("--cache/--no-cache", default=True)
@click.option(
    "--max-concurrency",
    type=int,
    help="maximum number of concurrent connections",
    default=5,
)
@click.option(
    "--request-timeout", type=int, help="timeout for requests to nodes", default=500
)
@coro
async def inspect_many_blocks_command(
    after_block: int,
    before_block: int,
    rpc: str,
    cache: bool,
    max_concurrency: int,
    request_timeout: int,
):
    global semaphore  # pylint: disable=global-statement
    semaphore = asyncio.Semaphore(max_concurrency)
    inspect_db_session = get_inspect_session()
    trace_db_session = get_trace_session()

    base_provider = get_base_provider(rpc, request_timeout=request_timeout)
    w3 = Web3(
        base_provider,
        modules={"eth": (AsyncEth,)},
        middlewares=[http_retry_with_backoff_request_middleware],
    )

    trace_classifier = TraceClassifier()

    if not cache:
        logger.info("Skipping cache")

    tasks = []

    for block_number in range(after_block, before_block):
        tasks.append(
            asyncio.ensure_future(
                safe_inspect_block(
                    inspect_db_session,
                    base_provider,
                    w3,
                    trace_classifier,
                    block_number,
                    trace_db_session,
                )
            )
        )
    logger.info(f"Gathered {len(tasks)} blocks to inspect")
    await asyncio.gather(*tasks)


async def safe_inspect_block(
    inspect_db_session,
    base_provider,
    w3,
    trace_classifier,
    block_number,
    trace_db_session,
):
    async with semaphore:
        return await inspect_block(
            inspect_db_session,
            base_provider,
            w3,
            trace_classifier,
            block_number,
            trace_db_session=trace_db_session,
        )


def get_rpc_url() -> str:
    return os.environ["RPC_URL"]


if __name__ == "__main__":
    cli()<|MERGE_RESOLUTION|>--- conflicted
+++ resolved
@@ -1,7 +1,7 @@
 import asyncio
 import logging
+import sys
 import os
-import sys
 from functools import wraps
 
 import click
@@ -12,12 +12,9 @@
 from mev_inspect.db import get_inspect_session, get_trace_session
 from mev_inspect.inspect_block import inspect_block
 from mev_inspect.provider import get_base_provider
-<<<<<<< HEAD
-from mev_inspect.retry import http_retry_with_backoff_request_middleware
-=======
 from mev_inspect.block import create_from_block_number
 
->>>>>>> 35215678
+from mev_inspect.retry import http_retry_with_backoff_request_middleware
 
 RPC_URL_ENV = "RPC_URL"
 
@@ -74,12 +71,13 @@
 @cli.command()
 @click.argument("block_number", type=int)
 @click.option("--rpc", default=lambda: os.environ.get(RPC_URL_ENV, ""))
-def fetch_block_command(block_number: int, rpc: str):
+@coro
+async def fetch_block_command(block_number: int, rpc: str):
     base_provider = get_base_provider(rpc)
     w3 = Web3(base_provider)
     trace_db_session = get_trace_session()
 
-    block = create_from_block_number(
+    block = await create_from_block_number(
         base_provider,
         w3,
         block_number,
